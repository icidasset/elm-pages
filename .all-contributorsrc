{
  "files": [
    "README.md"
  ],
  "imageSize": 100,
  "commit": false,
  "contributors": [
    {
      "login": "danmarcab",
      "name": "Daniel Marín",
      "avatar_url": "https://avatars2.githubusercontent.com/u/1517969?v=4",
      "profile": "https://github.com/danmarcab",
      "contributions": [
        "code"
      ]
    },
    {
      "login": "icidasset",
      "name": "Steven Vandevelde",
      "avatar_url": "https://avatars1.githubusercontent.com/u/296665?v=4",
      "profile": "https://citric.id",
      "contributions": [
        "code"
      ]
    },
    {
<<<<<<< HEAD
      "login": "Y0hy0h",
      "name": "Johannes Maas",
      "avatar_url": "https://avatars0.githubusercontent.com/u/11377826?v=4",
      "profile": "https://github.com/Y0hy0h",
      "contributions": [
        "userTesting"
=======
      "login": "vViktorPL",
      "name": "Wiktor Toporek",
      "avatar_url": "https://avatars1.githubusercontent.com/u/2961541?v=4",
      "profile": "https://github.com/vViktorPL",
      "contributions": [
        "code"
>>>>>>> 51c2b39b
      ]
    }
  ],
  "contributorsPerLine": 7,
  "projectName": "elm-pages",
  "projectOwner": "dillonkearns",
  "repoType": "github",
  "repoHost": "https://github.com",
  "skipCi": true
}<|MERGE_RESOLUTION|>--- conflicted
+++ resolved
@@ -24,21 +24,21 @@
       ]
     },
     {
-<<<<<<< HEAD
       "login": "Y0hy0h",
       "name": "Johannes Maas",
       "avatar_url": "https://avatars0.githubusercontent.com/u/11377826?v=4",
       "profile": "https://github.com/Y0hy0h",
       "contributions": [
         "userTesting"
-=======
+      ]
+    },
+    {
       "login": "vViktorPL",
       "name": "Wiktor Toporek",
       "avatar_url": "https://avatars1.githubusercontent.com/u/2961541?v=4",
       "profile": "https://github.com/vViktorPL",
       "contributions": [
         "code"
->>>>>>> 51c2b39b
       ]
     }
   ],
